--- conflicted
+++ resolved
@@ -484,7 +484,6 @@
 					$ComputerDetectionMethod = "SystemSKU"
 				}
 				foreach ($Package in $Packages) {
-<<<<<<< HEAD
 					Write-CMLogEntry -Value "Attempting to find a match for driver package: $($Package.PackageName) ($($Package.PackageID))" -Severity 1
 
 					# Computer detection method matching
@@ -514,16 +513,6 @@
 										if ($Package.PackageName -match $OSImageVersion) {
 											$MatchFound = $true
 										}
-=======
-					# Match model (using SystemSKU), manufacturer, operating system name and architecture criteria
-					if (($Package.PackageDescription -match "^$($ComputerDetectionMethod)$") -and ($ComputerManufacturer -match $Package.PackageManufacturer) -and ($Package.PackageName -match $OSName) -and ($Package.PackageName -match $OSImageArchitecture)) {
-						# Match operating system criteria per manufacturer for Windows 10 packages only
-						if ($OSName -like "Windows 10") {
-							switch ($ComputerManufacturer) {
-								"Microsoft" {
-									if ($Package.PackageName -match $OSImageVersion) {
-										$MatchFound = $true
->>>>>>> e7d6a090
 									}
 									Default {
 										if ($Package.PackageName -match $OSName) {
