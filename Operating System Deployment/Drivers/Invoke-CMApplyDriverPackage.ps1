<#
.SYNOPSIS
	Download driver package (regular package) matching computer model, manufacturer and operating system.
	
.DESCRIPTION
    This script will determine the model of the computer, manufacturer and operating system being deployed and then query 
    the specified endpoint for ConfigMgr WebService for a list of Packages. It then sets the OSDDownloadDownloadPackages variable 
    to include the PackageID property of a package matching the computer model. If multiple packages are detect, it will select
	most current one by the creation date of the packages.
	
.PARAMETER URI
	Set the URI for the ConfigMgr WebService.
	
.PARAMETER SecretKey
	Specify the known secret key for the ConfigMgr WebService.

.PARAMETER DeploymentType
	Define a different deployment scenario other than the default behavior. Choose between BareMetal (default), OSUpgrade or DriverUpdate.	
	
.PARAMETER Filter
	Define a filter used when calling ConfigMgr WebService to only return objects matching the filter.

.PARAMETER UseDriverFallback
	Specify if the script is to be used with a driver fallback package.

.EXAMPLE
	# Detect, download and apply drivers during OS deployment with ConfigMgr:
	.\Invoke-CMApplyDriverPackage.ps1 -URI "http://CM01.domain.com/ConfigMgrWebService/ConfigMgr.asmx" -SecretKey "12345" -Filter "Drivers"

	# Detect, download and apply drivers during OS deployment with ConfigMgr and use a driver fallback package:
	.\Invoke-CMApplyDriverPackage.ps1 -URI "http://CM01.domain.com/ConfigMgrWebService/ConfigMgr.asmx" -SecretKey "12345" -Filter "Drivers" -UseDriverFallback	

	# Detect and download drivers during OS upgrade with ConfigMgr:
    .\Invoke-CMApplyDriverPackage.ps1 -URI "http://CM01.domain.com/ConfigMgrWebService/ConfigMgr.asmx" -SecretKey "12345" -Filter "Drivers" -DeploymentType OSUpgrade
    
	# Detect, download and update with latest drivers for an existing operating system using ConfigMgr:
	.\Invoke-CMApplyDriverPackage.ps1 -URI "http://CM01.domain.com/ConfigMgrWebService/ConfigMgr.asmx" -SecretKey "12345" -Filter "Drivers" -DeploymentType DriverUpdate
	
.NOTES
    FileName:    Invoke-CMApplyDriverPackage.ps1
    Author:      Nickolaj Andersen / Maurice Daly
    Contact:     @NickolajA / @MoDaly_IT
    Created:     2017-03-27
<<<<<<< HEAD
    Updated:     2018-01-29
=======
    Updated:     2018-01-26
>>>>>>> 02ed1da4
	
    Minimum required version of ConfigMgr WebService: 1.5.0
    
    Version history:
    1.0.0 - (2017-03-27) Script created
    1.0.1 - (2017-04-18) Updated script with better support for multiple vendor entries
    1.0.2 - (2017-04-22) Updated script with support for multiple operating systems driver packages, e.g. Windows 8.1 and Windows 10
    1.0.3 - (2017-05-03) Updated script with support for manufacturer specific Windows 10 versions for HP and Microsoft
    1.0.4 - (2017-05-04) Updated script to trim any white spaces trailing the computer model detection from WMI
    1.0.5 - (2017-05-05) Updated script to pull the model for Lenovo systems from the correct WMI class
    1.0.6 - (2017-05-22) Updated script to detect the proper package based upon OS Image version referenced in task sequence when multiple packages are detected
    1.0.7 - (2017-05-26) Updated script to filter OS when multiple model matches are found for different OS platforms
    1.0.8 - (2017-06-26) Updated script with improved computer name matching when filtering out packages returned from the web service
    1.0.9 - (2017-08-25) Updated script to read package description for Microsoft models in order to match the WMI value contained within
    1.1.0 - (2017-08-29) Updated script to only check for the OS build version instead of major, minor, build and revision for HP systems. $OSImageVersion will now only contain the most recent version if multiple OS images is referenced in the Task Sequence
    1.1.1 - (2017-09-12) Updated script to match the system SKU for Dell, Lenovo and HP models. Added architecture check for matching packages
    1.1.2 - (2017-09-15) Replaced computer model matching with SystemSKU. Added script with support for different exit codes
    1.1.3 - (2017-09-18) Added support for downloading package content instead of setting OSDDownloadDownloadPackages variable
    1.1.4 - (2017-09-19) Added support for installing driver package directly from this script instead of running a seperate DISM command line step
    1.1.5 - (2017-10-12) Added support for in full OS driver maintenance updates
    1.1.6 - (2017-10-29) Fixed an issue when detecting Microsoft manufacturer information
    1.1.7 - (2017-10-29) Changed the OSMaintenance parameter from a string to a switch object, make sure that your implementation of this is amended in any task sequence steps
    1.1.8 - (2017-11-07) Added support for driver fallback packages when the UseDriverFallback param is used
	1.1.9 - (2017-12-12) Added additional output for failure to detect system SKU value from WMI
    1.2.0 - (2017-12-14) Fixed an issue where the HP packages would not properly be matched against the OS image version returned by the web service
    1.2.1 - (2018-01-03) IMPORTANT - OSMaintenance switch has been replaced by the DeploymentType parameter. In order to support the default behavior (BareMetal), OSUpgrade and DriverUpdate operational
                         modes for the script, this change was required. Update your task sequence configuration before you use this update.
	2.0.0 - (2018-01-10) Updates include support for machines with blank system SKU values and the ability to run BIOS & driver updates in the FULL OS
	2.0.1 - (2018-01-18) Fixed a regex issue when attempting to fallback to computer model instead of SystemSKU
	2.0.2 - (2018-01-24) Re-constructed the logic for matching driver package to begin with computer model or SystemSKU (SystemSKU takes precedence before computer model) and improved the logging when matching for driver packages
	2.0.3 - (2018-01-25) Added a fix for multiple manufacturer package matches not working for Windows 7. Fixed an issue where SystemSKU was used and multiple driver packages matched. Added script line logging when the script cought an exception.
	2.0.4 - (2018-01-26) Changed from using a foreach loop to a for loop in reverse to remove driver packages that was matched by SystemSKU but does not match the computer model
<<<<<<< HEAD
	2.0.5 - (2018-01-29) Replaced Add-Content with Out-File for issue with file lock causing not all log entries to be written to the ApplyDriverPackage.log file
=======
>>>>>>> 02ed1da4
#>
[CmdletBinding(SupportsShouldProcess = $true)]
param (
	[parameter(Mandatory = $true, HelpMessage = "Set the URI for the ConfigMgr WebService.")]
	[ValidateNotNullOrEmpty()]
	[string]$URI,

	[parameter(Mandatory = $true, HelpMessage = "Specify the known secret key for the ConfigMgr WebService.")]
	[ValidateNotNullOrEmpty()]
	[string]$SecretKey,

	[parameter(Mandatory = $false, HelpMessage = "Define a different deployment scenario other than the default behavior. Choose between BareMetal (default), OSUpgrade or DriverUpdate.")]
	[ValidateSet("BareMetal", "OSUpgrade", "DriverUpdate")]
	[string]$DeploymentType = "BareMetal",

	[parameter(Mandatory = $false, HelpMessage = "Define a filter used when calling ConfigMgr WebService to only return objects matching the filter.")]
	[ValidateNotNullOrEmpty()]
	[string]$Filter = ([System.String]::Empty),

	[parameter(Mandatory = $false, HelpMessage = "Specify if the script is to be used with a driver fallback package")]
	[switch]$UseDriverFallback
)
Begin {
	# Load Microsoft.SMS.TSEnvironment COM object
	try {
		$TSEnvironment = New-Object -ComObject Microsoft.SMS.TSEnvironment -ErrorAction Continue
	}
	catch [System.Exception] {
		Write-Warning -Message "Unable to construct Microsoft.SMS.TSEnvironment object"; break
	}
}
Process {
	# Set Log Path
	switch ($DeploymentType) {
		"OSUpgrade" {
			$LogsDirectory = Join-Path $env:SystemRoot "Temp"
		}
		"DriverUpdate" {
			$LogsDirectory = Join-Path $env:SystemRoot "Temp"
		}
		default {
			$LogsDirectory = $Script:TSEnvironment.Value("_SMSTSLogPath")
		}
	}
	
	# Functions
	function Write-CMLogEntry {
		param (
			[parameter(Mandatory = $true, HelpMessage = "Value added to the log file.")]
			[ValidateNotNullOrEmpty()]
			[string]$Value,
			[parameter(Mandatory = $true, HelpMessage = "Severity for the log entry. 1 for Informational, 2 for Warning and 3 for Error.")]
			[ValidateNotNullOrEmpty()]
			[ValidateSet("1", "2", "3")]
			[string]$Severity,
			[parameter(Mandatory = $false, HelpMessage = "Name of the log file that the entry will written to.")]
			[ValidateNotNullOrEmpty()]
			[string]$FileName = "ApplyDriverPackage.log"
		)
		# Determine log file location
		$LogFilePath = Join-Path -Path $LogsDirectory -ChildPath $FileName
		
		# Construct time stamp for log entry
		$Time = -join @((Get-Date -Format "HH:mm:ss.fff"), "+", (Get-WmiObject -Class Win32_TimeZone | Select-Object -ExpandProperty Bias))
		
		# Construct date for log entry
		$Date = (Get-Date -Format "MM-dd-yyyy")
		
		# Construct context for log entry
		$Context = $([System.Security.Principal.WindowsIdentity]::GetCurrent().Name)
		
		# Construct final log entry
		$LogText = "<![LOG[$($Value)]LOG]!><time=""$($Time)"" date=""$($Date)"" component=""ApplyDriverPackage"" context=""$($Context)"" type=""$($Severity)"" thread=""$($PID)"" file="""">"
		
		# Add value to log file
		try {
			Out-File -InputObject $LogText -Append -NoClobber -Encoding Default -FilePath $LogFilePath -ErrorAction Stop
		}
		catch [System.Exception] {
			Write-Warning -Message "Unable to append log entry to ApplyDriverPackage.log file. Error message at line $($_.InvocationInfo.ScriptLineNumber): $($_.Exception.Message)"
		}
	}
	
	function Invoke-Executable {
		param (
			[parameter(Mandatory = $true, HelpMessage = "Specify the file name or path of the executable to be invoked, including the extension")]
			[ValidateNotNullOrEmpty()]
			[string]$FilePath,
			[parameter(Mandatory = $false, HelpMessage = "Specify arguments that will be passed to the executable")]
			[ValidateNotNull()]
			[string]$Arguments
		)
		
		# Construct a hash-table for default parameter splatting
		$SplatArgs = @{
			FilePath = $FilePath
			NoNewWindow = $true
			Passthru = $true
			ErrorAction = "Stop"
		}
		
		# Add ArgumentList param if present
		if (-not ([System.String]::IsNullOrEmpty($Arguments))) {
			$SplatArgs.Add("ArgumentList", $Arguments)
		}
		
		# Invoke executable and wait for process to exit
		try {
			$Invocation = Start-Process @SplatArgs
			$Handle = $Invocation.Handle
			$Invocation.WaitForExit()
		}
		catch [System.Exception] {
			Write-Warning -Message $_.Exception.Message; break
		}
		
		return $Invocation.ExitCode
	}
	
	function Invoke-CMDownloadContent {
		param (
			[parameter(Mandatory = $true, ParameterSetName = "NoPath", HelpMessage = "Specify a PackageID that will be downloaded.")]
			[Parameter(ParameterSetName = "CustomPath")]
			[ValidateNotNullOrEmpty()]
			[ValidatePattern("^[A-Z0-9]{3}[A-F0-9]{5}$")]
			[string]$PackageID,
			[parameter(Mandatory = $true, ParameterSetName = "NoPath", HelpMessage = "Specify the download location type.")]
			[Parameter(ParameterSetName = "CustomPath")]
			[ValidateNotNullOrEmpty()]
			[ValidateSet("Custom", "TSCache", "CCMCache")]
			[string]$DestinationLocationType,
			[parameter(Mandatory = $true, ParameterSetName = "NoPath", HelpMessage = "Save the download location to the specified variable name.")]
			[Parameter(ParameterSetName = "CustomPath")]
			[ValidateNotNullOrEmpty()]
			[string]$DestinationVariableName,
			[parameter(Mandatory = $true, ParameterSetName = "CustomPath", HelpMessage = "When location type is specified as Custom, specify the custom path.")]
			[ValidateNotNullOrEmpty()]
			[string]$CustomLocationPath
		)
		# Set OSDDownloadDownloadPackages
		Write-CMLogEntry -Value "Setting task sequence variable OSDDownloadDownloadPackages to: $($PackageID)" -Severity 1
		$TSEnvironment.Value("OSDDownloadDownloadPackages") = "$($PackageID)"
		
		# Set OSDDownloadDestinationLocationType
		Write-CMLogEntry -Value "Setting task sequence variable OSDDownloadDestinationLocationType to: $($DestinationLocationType)" -Severity 1
		$TSEnvironment.Value("OSDDownloadDestinationLocationType") = "$($DestinationLocationType)"
		
		# Set OSDDownloadDestinationVariable
		Write-CMLogEntry -Value "Setting task sequence variable OSDDownloadDestinationVariable to: $($DestinationVariableName)" -Severity 1
		$TSEnvironment.Value("OSDDownloadDestinationVariable") = "$($DestinationVariableName)"
		
		# Set OSDDownloadDestinationPath
		if ($DestinationLocationType -like "Custom") {
			Write-CMLogEntry -Value "Setting task sequence variable OSDDownloadDestinationPath to: $($CustomLocationPath)" -Severity 1
			$TSEnvironment.Value("OSDDownloadDestinationPath") = "$($CustomLocationPath)"
		}
		
		# Invoke download of package content
		try {
			Write-CMLogEntry -Value "Starting package content download process, this might take some time" -Severity 1
			
			if (Test-Path -Path "$env:SystemRoot\CCM\OSDDownloadContent.exe") {
				Write-CMLogEntry -Value "Starting package content download process (FullOS), this might take some time" -Severity 1
				$ReturnCode = Invoke-Executable -FilePath "$env:SystemRoot\CCM\OSDDownloadContent.exe"
			}
			else {
				Write-CMLogEntry -Value "Starting package content download process (WinPE), this might take some time" -Severity 1
				$ReturnCode = Invoke-Executable -FilePath "OSDDownloadContent.exe"
			}
			
			# Match on return code
			if ($ReturnCode -eq 0) {
				Write-CMLogEntry -Value "Successfully downloaded package content with PackageID: $($PackageID)" -Severity 1
			}
			else {
				Write-CMLogEntry -Value "Package content download process failed with return code $($ReturnCode)" -Severity 2
			}
		}
		catch [System.Exception] {
			Write-CMLogEntry -Value "An error occurred while attempting to download package content. Error message at line $($_.InvocationInfo.ScriptLineNumber): $($_.Exception.Message)" -Severity 3; exit 12
		}
		
		return $ReturnCode
	}
	
	function Invoke-CMResetDownloadContentVariables {
		# Set OSDDownloadDownloadPackages
		Write-CMLogEntry -Value "Setting task sequence variable OSDDownloadDownloadPackages to a blank value" -Severity 1
		$TSEnvironment.Value("OSDDownloadDownloadPackages") = [System.String]::Empty
		
		# Set OSDDownloadDestinationLocationType
		Write-CMLogEntry -Value "Setting task sequence variable OSDDownloadDestinationLocationType to a blank value" -Severity 1
		$TSEnvironment.Value("OSDDownloadDestinationLocationType") = [System.String]::Empty
		
		# Set OSDDownloadDestinationVariable
		Write-CMLogEntry -Value "Setting task sequence variable OSDDownloadDestinationVariable to a blank value" -Severity 1
		$TSEnvironment.Value("OSDDownloadDestinationVariable") = [System.String]::Empty
		
		# Set OSDDownloadDestinationPath
		Write-CMLogEntry -Value "Setting task sequence variable OSDDownloadDestinationPath to a blank value" -Severity 1
		$TSEnvironment.Value("OSDDownloadDestinationPath") = [System.String]::Empty
	}
	
	function Get-OSDataFromWebService {
		param (
			[parameter(Mandatory = $true, HelpMessage = "Specify the OS data to retrieve.")]
			[ValidateNotNullOrEmpty()]
			[ValidateSet("OSImageVersion", "OSImageArchitecture")]
			[string]$OSData
		)
		$TSPackageID = $TSEnvironment.Value("_SMSTSPackageID")
		switch ($OSData) {
			"OSImageVersion" {
				# Determine OS Image version for running task sequence from web service
				Write-CMLogEntry -Value "Attempting to detect OSImageVersion property from task sequence, running in DeploymentType: $($DeploymentType)" -Severity 1
				try {
					$OSImageVersion = $WebService.GetCMOSImageVersionForTaskSequence($SecretKey, $TSPackageID) | Sort-Object -Descending | Select-Object -First 1
					Write-CMLogEntry -Value "Retrieved OSImageVersion from web service: $($OSImageVersion)" -Severity 1
					
					# Handle return value from function
					return $OSImageVersion
				}
				catch [System.Exception] {
					Write-CMLogEntry -Value "An error occured while calling ConfigMgr WebService to determine OSImageVersion. Error message at line $($_.InvocationInfo.ScriptLineNumber): $($_.Exception.Message)" -Severity 3; exit 3
				}
			}
			"OSImageArchitecture" {
				# Determine OS Image architecture for running task sequence from web service
				Write-CMLogEntry -Value "Attempting to detect OSImageArchitecture property from task sequence, running in DeploymentType: $($DeploymentType)" -Severity 1
				try {
					$OSImageArchitecture = $WebService.GetCMOSImageArchitectureForTaskSequence($SecretKey, $TSPackageID) | Sort-Object -Descending | Select-Object -First 1
					Write-CMLogEntry -Value "Retrieved OSImageArchitecture from web service: $($OSImageArchitecture)" -Severity 1
					
					# Handle return value from function
					return $OSImageArchitecture
				}
				catch [System.Exception] {
					Write-CMLogEntry -Value "An error occured while calling ConfigMgr WebService to determine OSImageArchitecture. Error message at line $($_.InvocationInfo.ScriptLineNumber): $($_.Exception.Message)" -Severity 3; exit 4
				}
			}
		}
	}
	
	function Get-OSArchitecture {
		param (
			[parameter(Mandatory = $true, HelpMessage = "OS architecture data to be translated.")]
			[ValidateNotNullOrEmpty()]
			[string]$InputObject
		)
		switch ($InputObject) {
			"9" {
				$OSImageArchitecture = "x64"
			}
			"0" {
				$OSImageArchitecture = "x86"
			}
			"64-bit" {
				$OSImageArchitecture = "x64"
			}
			"32-bit" {
				$OSImageArchitecture = "x86"
			}
		}
		Write-CMLogEntry -Value "Translated OSImageArchitecture: $($OSImageArchitecture)" -Severity 1
		
		# Handle return value from function
		return $OSImageArchitecture
	}
	
	function Get-OSName {
		param (
			[parameter(Mandatory = $true, HelpMessage = "Windows build version must be provided")]
			[ValidateNotNullOrEmpty()]
			[string]$InputObject
		)
		
		# Get operating system name from version
		switch -Wildcard ($InputObject) {
			"10.0*" {
				$OSName = "Windows 10"
			}
			"6.3*" {
				$OSName = "Windows 8.1"
			}
			"6.1*" {
				$OSName = "Windows 7"
			}
		}
		Write-CMLogEntry -Value "Translated OSName from OSImageVersion: $($OSName)" -Severity 1
		
		# Handle return value from function
		return $OSName
	}
	
	# Write log file for script execution
	Write-CMLogEntry -Value "Driver download package process initiated" -Severity 1
	
	# Determine manufacturer
	$ComputerManufacturer = (Get-WmiObject -Class Win32_ComputerSystem | Select-Object -ExpandProperty Manufacturer).Trim()
	
	# Determine manufacturer name and hardware information
	switch -Wildcard ($ComputerManufacturer) {
		"*Microsoft*" {
			$ComputerManufacturer = "Microsoft"
			$ComputerModel = Get-WmiObject -Namespace root\wmi -Class MS_SystemInformation | Select-Object -ExpandProperty SystemSKU
		}
		"*HP*" {
			$ComputerManufacturer = "Hewlett-Packard"
			$ComputerModel = Get-WmiObject -Class Win32_ComputerSystem | Select-Object -ExpandProperty Model
			$SystemSKU = (Get-CIMInstance -ClassName MS_SystemInformation -NameSpace root\WMI).BaseBoardProduct
		}
		"*Hewlett-Packard*" {
			$ComputerManufacturer = "Hewlett-Packard"
			$ComputerModel = Get-WmiObject -Class Win32_ComputerSystem | Select-Object -ExpandProperty Model
			$SystemSKU = (Get-CIMInstance -ClassName MS_SystemInformation -NameSpace root\WMI).BaseBoardProduct
		}
		"*Dell*" {
			$ComputerManufacturer = "Dell"
			$ComputerModel = Get-WmiObject -Class Win32_ComputerSystem | Select-Object -ExpandProperty Model
			$SystemSKU = (Get-CIMInstance -ClassName MS_SystemInformation -NameSpace root\WMI).SystemSku
		}
		"*Lenovo*" {
			$ComputerManufacturer = "Lenovo"
			$ComputerModel = Get-WmiObject -Class Win32_ComputerSystemProduct | Select-Object -ExpandProperty Version
			$SystemSKU = ((Get-WmiObject -Class Win32_ComputerSystem | Select-Object -ExpandProperty Model).SubString(0, 4)).Trim()
		}
	}
	Write-CMLogEntry -Value "Manufacturer determined as: $($ComputerManufacturer)" -Severity 1
	Write-CMLogEntry -Value "Computer model determined as: $($ComputerModel)" -Severity 1
	if (-not ([string]::IsNullOrEmpty($SystemSKU))) {
		Write-CMLogEntry -Value "Computer SKU determined as: $($SystemSKU)" -Severity 1
	}
	else {
		Write-CMLogEntry -Value "Unable to determine system SKU value" -Severity 2
	}
	
	# Construct array list for matching packages
	$PackageList = New-Object -TypeName System.Collections.ArrayList
	
	# Set script error preference variable
	$ErrorActionPreference = "Stop"
	
	# Construct new web service proxy
	try {
		$WebService = New-WebServiceProxy -Uri $URI -ErrorAction Stop
	}
	catch [System.Exception] {
		Write-CMLogEntry -Value "Unable to establish a connection to ConfigMgr WebService. Error message at line $($_.InvocationInfo.ScriptLineNumber): $($_.Exception.Message)" -Severity 3; exit 1
	}
	
	# Call web service for a list of packages
	try {
		$Packages = $WebService.GetCMPackage($SecretKey, $Filter)
		Write-CMLogEntry -Value "Retrieved a total of $(($Packages | Measure-Object).Count) driver packages from web service" -Severity 1
	}
	catch [System.Exception] {
		Write-CMLogEntry -Value "An error occured while calling ConfigMgr WebService for a list of available packages. Error message at line $($_.InvocationInfo.ScriptLineNumber): $($_.Exception.Message)" -Severity 3; exit 2
	}
	
	# Based upon deployment type, determine how to detect the OS image version property, either from the OS defined in the running task sequence or from the running operating system
	switch ($DeploymentType) {
		"BareMetal" {
			# Get OS data
			$OSImageVersion = Get-OSDataFromWebService -OSData OSImageVersion
			$OSArchitecture = Get-OSDataFromWebService -OSData OSImageArchitecture
			
			# Translate operating system name from version
			$OSName = Get-OSName -InputObject $OSImageVersion
			
			# Translate operating system architecture from web service response
			$OSImageArchitecture = Get-OSArchitecture -InputObject $OSArchitecture
		}
		"OSUpgrade" {
			# Get OS data
			$OSImageVersion = Get-OSDataFromWebService -OSData OSImageVersion
			$OSArchitecture = Get-OSDataFromWebService -OSData OSImageArchitecture
			
			# Translate operating system name from version
			$OSName = Get-OSName -InputObject $OSImageVersion
			
			# Translate operating system architecture from web service response
			$OSImageArchitecture = Get-OSArchitecture -InputObject $OSArchitecture
		}
		"DriverUpdate" {
			# Get OS data
			$OSImageVersion = Get-WmiObject -Class Win32_OperatingSystem | Select-Object -ExpandProperty Version
			$OSArchitecture = Get-WmiObject -Class Win32_OperatingSystem | Select-Object -ExpandProperty OSArchitecture
			
			# Translate operating system name from version
			$OSName = Get-OSName -InputObject $OSImageVersion
			
			# Translate operating system architecture from running operating system
			$OSImageArchitecture = Get-OSArchitecture -InputObject $OSArchitecture
		}
	}
	
	# Validate operating system name was detected
	if ($OSName -ne $null) {
		# Validate not virtual machine
		$ComputerSystemType = Get-WmiObject -Class Win32_ComputerSystem | Select-Object -ExpandProperty "Model"
		if ($ComputerSystemType -notin @("Virtual Machine", "VMware Virtual Platform", "VirtualBox", "HVM domU", "KVM")) {
			# Process packages returned from web service
			if ($Packages -ne $null) {
				if ([System.String]::IsNullOrEmpty($SystemSKU)) {
					$ComputerDetectionMethod = "ComputerModel"
				}
				else {
					$ComputerDetectionMethod = "SystemSKU"
				}
				foreach ($Package in $Packages) {
					Write-CMLogEntry -Value "Attempting to find a match for driver package: $($Package.PackageName) ($($Package.PackageID))" -Severity 1

					# Computer detection method matching
					$ComputerDetectionResult = $false
					switch ($ComputerDetectionMethod) {
						"ComputerModel" {
							if ($Package.PackageName.Split("-").Replace($ComputerManufacturer, "").Trim()[1] -match $ComputerModel) {
								Write-CMLogEntry -Value "Match found for computer model using detection method: $($ComputerDetectionMethod) ($($ComputerModel))" -Severity 1
								$ComputerDetectionResult = $true
							}
						}
						"SystemSKU" {
							if ($Package.PackageDescription -match $SystemSKU) {
								Write-CMLogEntry -Value "Match found for computer model using detection method: $($ComputerDetectionMethod) ($($SystemSKU))" -Severity 1
								$ComputerDetectionResult = $true
							}
						}
					}

					# Match manufacturer, operating system name and architecture criteria
					if ($ComputerDetectionResult -eq $true) {
<<<<<<< HEAD
						if (($ComputerManufacturer -match $Package.PackageManufacturer) -and ($Package.PackageName -match $OSName) -and ($Package.PackageName -match $OSImageArchitecture)) {
							# Match operating system criteria per manufacturer for Windows 10 packages only
							if ($OSName -like "Windows 10") {
								switch ($ComputerManufacturer) {
									"Hewlett-Packard" {
										if ($Package.PackageName -match ([System.Version]$OSImageVersion).Build) {
											$MatchFound = $true
										}
									}
=======
						if (($Package.PackageDescription -match "^$($ComputerDetectionMethod)$") -and ($ComputerManufacturer -match $Package.PackageManufacturer) -and ($Package.PackageName -match $OSName) -and ($Package.PackageName -match $OSImageArchitecture)) {
							# Match operating system criteria per manufacturer for Windows 10 packages only
							if ($OSName -like "Windows 10") {
								switch ($ComputerManufacturer) {
>>>>>>> 02ed1da4
									"Microsoft" {
										if ($Package.PackageName -match $OSImageVersion) {
											$MatchFound = $true
										}
									}
									Default {
										if ($Package.PackageName -match $OSName) {
											$MatchFound = $true
										}
									}
								}
							}
							else {
								$MatchFound = $true
							}
							
							# Add package to list if match is found
							if ($MatchFound -eq $true) {
								Write-CMLogEntry -Value "Match found for manufacturer, operating system and architecture: $($Package.PackageName) ($($Package.PackageID))" -Severity 1
								$PackageList.Add($Package) | Out-Null
							}
						}
						else {
							Write-CMLogEntry -Value "Driver package does not meet computer model, manufacturer and operating system and architecture criteria: $($Package.PackageName) ($($Package.PackageID))" -Severity 2
						}
					}
					else {
						Write-CMLogEntry -Value "Driver package does not meet computer model criteria: $($Package.PackageName) ($($Package.PackageID))" -Severity 2
					}
				}
				# Process matching items in package list
				if ($PackageList -ne $null) {
					# Handle multiple matches when the computer detection method SystemSKU is used
					if (($ComputerDetectionMethod -like "SystemSKU") -and ($PackageList.Count -ge 2)) {
						Write-CMLogEntry -Value "Driver package list contains $($PackageList.Count) matches. Atempting to remove driver packages that do not match the computer model." -Severity 1

						# Process driver package list in reverse
						for ($i = ($PackageList.Count-1); $i -ge 0; $i--) {
							if ($PackageList[$i].PackageName.Split("-").Replace($ComputerManufacturer, "").Trim()[1] -notmatch $ComputerModel) {
								Write-CMLogEntry -Value "Removing driver package matching SystemSKU but not computer model: $($PackageList[$i].PackageName)" -Severity 1
								$PackageList.RemoveAt($i)
							}
						}
					}

					# Determine the most current package from list
					if ($PackageList.Count -eq 1) {
						try {
							# Attempt to download driver package content
							Write-CMLogEntry -Value "Driver package list contains a single match, attempting to download driver package content" -Severity 1
							$DownloadInvocation = Invoke-CMDownloadContent -PackageID $PackageList[0].PackageID -DestinationLocationType Custom -DestinationVariableName "OSDDriverPackage" -CustomLocationPath "%_SMSTSMDataPath%\DriverPackage"
							Write-CMLogEntry -Value "Attempting to download driver package $($Package.PackageID) content from Distribution Point" -Severity 1
							
							try {
								if ($DownloadInvocation -eq 0) {
									if ($DeploymentType -match "BareMetal") {
										# Apply drivers recursively from downloaded driver package location
										Write-CMLogEntry -Value "Driver package content downloaded successfully, attempting to apply drivers using dism.exe located in: $($TSEnvironment.Value('OSDDriverPackage01'))" -Severity 1
										$ApplyDriverInvocation = Invoke-Executable -FilePath "Dism.exe" -Arguments "/Image:$($TSEnvironment.Value('OSDisk'))\ /Add-Driver /Driver:$($TSEnvironment.Value('OSDDriverPackage01')) /Recurse"
										
										# Validate driver injection
										if ($ApplyDriverInvocation -eq 0) {
											Write-CMLogEntry -Value "Successfully applied drivers using dism.exe" -Severity 1
										}
										else {
											Write-CMLogEntry -Value "An error occurred while applying drivers (single package match). Exit code: $($ApplyDriverInvocation). See DISM.log for more details." -Severity 3; exit 14
										}
									}
									else {
										# Apply drivers recursively from downloaded driver package location
										Write-CMLogEntry -Value "Driver package content downloaded successfully, attempting to apply drivers using pnputil.exe" -Severity 1
										Write-CMLogEntry -Value "Reading drivers from $($TSEnvironment.Value('OSDDriverPackage01')) " -Severity 1
										$ApplyDriverInvocation = Invoke-Executable -FilePath "powershell.exe" -Arguments "pnputil /add-driver $(Join-Path $TSEnvironment.Value('OSDDriverPackage01') '*.inf') /subdirs /install | Out-File -FilePath (Join-Path $LogsDirectory 'Install-Drivers.txt') -Force"
									}
								}
								else {
									Write-CMLogEntry -Value "Driver package content download process returned an unhandled exit code: $($DownloadInvocation)" -Severity 3; exit 13
								}
							}
							catch [System.Exception] {
								Write-CMLogEntry -Value "An error occurred while applying drivers (single package match). Error message at line $($_.InvocationInfo.ScriptLineNumber): $($_.Exception.Message)" -Severity 3; exit 14
							}
						}
						catch [System.Exception] {
							Write-CMLogEntry -Value "An error occurred while downloading driver package content (single package match). Error message at line $($_.InvocationInfo.ScriptLineNumber): $($_.Exception.Message)" -Severity 3; exit 5
						}
					}
					elseif ($PackageList.Count -ge 2) {
						try {
							Write-CMLogEntry -Value "Driver package list contains multiple matches, attempting to download driver package content based up latest package creation date" -Severity 1
							
							# Determine matching driver package from array list with vendor specific solutions
							if (($ComputerManufacturer -like "Hewlett-Packard") -and ($OSName -like "Windows 10")) {
								Write-CMLogEntry -Value "Vendor specific matching required before downloading content. Attempting to match $($ComputerManufacturer) driver package based on OS build number: $($OSImageVersion)" -Severity 1
								if ($PackageList | Where-Object { $_.PackageName -match ([System.Version]$OSImageVersion).Build }) {
									$Package = ($PackageList | Where-Object { $_.PackageName -match ([System.Version]$OSImageVersion).Build }) | Sort-Object -Property PackageCreated -Descending | Select-Object -First 1
								}
								else {
									$Package = $PackageList | Sort-Object -Property PackageCreated -Descending | Select-Object -First 1
								}
							}
							else {
								$Package = $PackageList | Sort-Object -Property PackageCreated -Descending | Select-Object -First 1
							}
							
							# Validate that there's a package available for download
							if ($Package -ne $null) {
								# Attempt to download driver package content
								$DownloadInvocation = Invoke-CMDownloadContent -PackageID $Package.PackageID -DestinationLocationType Custom -DestinationVariableName "OSDDriverPackage" -CustomLocationPath "%_SMSTSMDataPath%\DriverPackage"
								Write-CMLogEntry -Value "Attempting to download driver package $($Package.PackageID) content from Distribution Point" -Severity 1
								
								try {
									if ($DownloadInvocation -eq 0) {
										if ($DeploymentType -match "BareMetal") {
											# Apply drivers recursively from downloaded driver package location
											Write-CMLogEntry -Value "Driver package content downloaded successfully, attempting to apply drivers using dism.exe located in: $($TSEnvironment.Value('OSDDriverPackage01'))" -Severity 1
											$ApplyDriverInvocation = Invoke-Executable -FilePath "Dism.exe" -Arguments "/Image:$($TSEnvironment.Value('OSDisk'))\ /Add-Driver /Driver:$($TSEnvironment.Value('OSDDriverPackage01')) /Recurse"
											
											# Validate driver injection
											if ($ApplyDriverInvocation -eq 0) {
												Write-CMLogEntry -Value "Successfully applied drivers using dism.exe" -Severity 1
												
											}
											else {
												Write-CMLogEntry -Value "An error occurred while applying drivers (multiple package match). Exit code: $($ApplyDriverInvocation). See DISM.log for more details." -Severity 3; exit 15
											}
										}
										else {
											# Apply drivers recursively from downloaded driver package location
											Write-CMLogEntry -Value "Driver package content downloaded successfully, attempting to apply drivers using pnputil.exe" -Severity 1
											Write-CMLogEntry -Value "Reading drivers from $($TSEnvironment.Value('OSDDriverPackage01')) " -Severity 1
											$ApplyDriverInvocation = Invoke-Executable -FilePath "powershell.exe" -Arguments "pnputil /add-driver $(Join-Path -Path $TSEnvironment.Value('OSDDriverPackage01') -ChildPath '*.inf') /subdirs /install | Out-File -FilePath (Join-Path -Path $LogsDirectory -ChildPath 'Install-Drivers.txt') -Force"
										}
									}
									else {
										Write-CMLogEntry -Value "Driver package content download process returned an unhandled exit code: $($DownloadInvocation)" -Severity 3; exit 13
									}
								}
								catch [System.Exception] {
									Write-CMLogEntry -Value "An error occurred while applying drivers (multiple package match). Error message at line $($_.InvocationInfo.ScriptLineNumber): $($_.Exception.Message)" -Severity 3; exit 15
								}
							}
							else {
								Write-CMLogEntry -Value "An error occurred while selecting manufacturer specific driver packages from list, empty list of packages detected" -Severity 3; exit 21
							}
						}
						catch [System.Exception] {
							Write-CMLogEntry -Value "An error occurred while downloading driver package content (multiple package matches). Error message at line $($_.InvocationInfo.ScriptLineNumber): $($_.Exception.Message)" -Severity 3; exit 6
						}
					}
					else {
						Write-CMLogEntry -Value "Unable to determine a matching driver package from package list array, unhandled amount of matches" -Severity 2; exit 7
					}
				}
				elseif ($PSBoundParameters.ContainsKey("UseDriverFallback") -eq $true) {
					Write-CMLogEntry -Value "Driver fallback parameter specified and no matching driver packages found" -Severity 1
					
					# Process packages returned from web service
					if ($Packages -ne $null) {
						Write-CMLogEntry -Value "Attempting to match a driver fallback package" -Severity 1
						foreach ($Package in $Packages) {
							Write-CMLogEntry -Value "Processing $($Package.PackageName)" -Severity 1
							if (($Package.PackageName -match "Driver Fallback") -and ($Package.PackageName -match $OSName) -and ($Package.PackageName -match $OSImageArchitecture)) {
								$PackageList.Add($Package) | Out-Null
							}
							
							if ($PackageList.Count -eq 1) {
								try {
									# Attempt to download driver fallback package content
									Write-CMLogEntry -Value "Attempting to download driver fallback package content" -Severity 1
									$DownloadInvocation = Invoke-CMDownloadContent -PackageID $PackageList[0].PackageID -DestinationLocationType Custom -DestinationVariableName "OSDDriverPackage" -CustomLocationPath "%_SMSTSMDataPath%\DriverPackage"
									
									try {
										if ($DownloadInvocation -eq 0) {
											if ($PSBoundParameters.ContainsKey("DriverUpdate") -eq $false) {
												# Apply drivers recursively from downloaded driver package location
												Write-CMLogEntry -Value "Driver fallback package content downloaded successfully, attempting to apply drivers using dism.exe located in: $($TSEnvironment.Value('OSDDriverPackage01'))" -Severity 1
												$ApplyDriverInvocation = Invoke-Executable -FilePath "Dism.exe" -Arguments "/Image:$($TSEnvironment.Value('OSDisk'))\ /Add-Driver /Driver:$($TSEnvironment.Value('OSDDriverPackage01')) /Recurse"
												
												# Validate driver injection
												if ($ApplyDriverInvocation -eq 0) {
													Write-CMLogEntry -Value "Successfully applied drivers using dism.exe" -Severity 1
												}
												else {
													Write-CMLogEntry -Value "An error occurred while applying fallback drivers. Exit code: $($ApplyDriverInvocation)" -Severity 3; exit 19
												}
											}
											elseif ($PSBoundParameters.ContainsKey("DriverUpdate") -eq $true) {
												# Apply drivers recursively from downloaded driver package location
												Start-Process "$env:WINDIR\sysnative\windowspowershell\v1.0\powershell.exe" -WorkingDirectory $OSDriverPackage01 -ArgumentList "pnputil /add-driver *.inf /subdirs /install | Out-File -FilePath (Join-Path C: 'Install-Drivers.txt') -Append" -NoNewWindow -Wait
											}
										}
										else {
											Write-CMLogEntry -Value "Fallback driver package content download process returned an unhandled exit code: $($DownloadInvocation)" -Severity 3; exit 20
										}
									}
									catch [System.Exception] {
										Write-CMLogEntry -Value "An error occurred while applying fallback drivers. Error message at line $($_.InvocationInfo.ScriptLineNumber): $($_.Exception.Message)" -Severity 3; exit 18
									}
								}
								catch [System.Exception] {
									Write-CMLogEntry -Value "An error occurred while downloading fallback driver package content. Error message at line $($_.InvocationInfo.ScriptLineNumber): $($_.Exception.Message)" -Severity 3; exit 17
								}
							}
							else {
								Write-CMLogEntry -Value "Either empty or an unsupported count of fallback package content detected" -Severity 3; exit 16
							}
						}
					}
					else {
						Write-CMLogEntry -Value "Empty driver package list detected, unable to determine matching driver fallback package" -Severity 2; exit 8
					}
				}
				else {
					Write-CMLogEntry -Value "Call to web service for package objects returned empty" -Severity 2; exit 9
				}
			}
			else {
				Write-CMLogEntry -Value "Unsupported computer platform detected, virtual machines are not supported" -Severity 2; exit 10
			}
		}
	}
	else {
		Write-CMLogEntry -Value "Unable to detect current operating system name from task sequence reference objects" -Severity 2; exit 11
	}
}
End {
	# Reset OSDDownloadContent.exe dependant variables for further use of the task sequence step
	Invoke-CMResetDownloadContentVariables
}<|MERGE_RESOLUTION|>--- conflicted
+++ resolved
@@ -41,11 +41,8 @@
     Author:      Nickolaj Andersen / Maurice Daly
     Contact:     @NickolajA / @MoDaly_IT
     Created:     2017-03-27
-<<<<<<< HEAD
-    Updated:     2018-01-29
-=======
     Updated:     2018-01-26
->>>>>>> 02ed1da4
+
 	
     Minimum required version of ConfigMgr WebService: 1.5.0
     
@@ -78,10 +75,7 @@
 	2.0.2 - (2018-01-24) Re-constructed the logic for matching driver package to begin with computer model or SystemSKU (SystemSKU takes precedence before computer model) and improved the logging when matching for driver packages
 	2.0.3 - (2018-01-25) Added a fix for multiple manufacturer package matches not working for Windows 7. Fixed an issue where SystemSKU was used and multiple driver packages matched. Added script line logging when the script cought an exception.
 	2.0.4 - (2018-01-26) Changed from using a foreach loop to a for loop in reverse to remove driver packages that was matched by SystemSKU but does not match the computer model
-<<<<<<< HEAD
 	2.0.5 - (2018-01-29) Replaced Add-Content with Out-File for issue with file lock causing not all log entries to be written to the ApplyDriverPackage.log file
-=======
->>>>>>> 02ed1da4
 #>
 [CmdletBinding(SupportsShouldProcess = $true)]
 param (
@@ -513,22 +507,10 @@
 
 					# Match manufacturer, operating system name and architecture criteria
 					if ($ComputerDetectionResult -eq $true) {
-<<<<<<< HEAD
 						if (($ComputerManufacturer -match $Package.PackageManufacturer) -and ($Package.PackageName -match $OSName) -and ($Package.PackageName -match $OSImageArchitecture)) {
 							# Match operating system criteria per manufacturer for Windows 10 packages only
 							if ($OSName -like "Windows 10") {
 								switch ($ComputerManufacturer) {
-									"Hewlett-Packard" {
-										if ($Package.PackageName -match ([System.Version]$OSImageVersion).Build) {
-											$MatchFound = $true
-										}
-									}
-=======
-						if (($Package.PackageDescription -match "^$($ComputerDetectionMethod)$") -and ($ComputerManufacturer -match $Package.PackageManufacturer) -and ($Package.PackageName -match $OSName) -and ($Package.PackageName -match $OSImageArchitecture)) {
-							# Match operating system criteria per manufacturer for Windows 10 packages only
-							if ($OSName -like "Windows 10") {
-								switch ($ComputerManufacturer) {
->>>>>>> 02ed1da4
 									"Microsoft" {
 										if ($Package.PackageName -match $OSImageVersion) {
 											$MatchFound = $true
